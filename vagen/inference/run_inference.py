# vagen/inference/run_inference.py

import os
import sys
import argparse
import logging
import yaml
<<<<<<< HEAD
=======
import json
>>>>>>> 49fb248f
import wandb
import pandas as pd
import numpy as np
from datetime import datetime
from typing import Dict, List, Any
from collections import defaultdict

from vagen.mllm_agent.model_interface.factory_model import ModelFactory
from vagen.mllm_agent.inference_rollout.inference_rollout_service import InferenceRolloutService
<<<<<<< HEAD
from vagen.inference.utils.logging import maybe_log_val_generations_to_wandb
=======
from vagen.inference.utils.metrics import calculate_aggregate_metrics
from vagen.inference.utils.logging import maybe_log_val_generations_to_wandb, log_metrics_by_config_id
>>>>>>> 49fb248f

logger = logging.getLogger(__name__)

def parse_args():
    """Parse command line arguments."""
    parser = argparse.ArgumentParser(description="Run inference with models")
    
    parser.add_argument("--inference_config_path", type=str, required=True,
                       help="Path to inference configuration YAML")
    parser.add_argument("--model_config_path", type=str, required=True,
                       help="Path to model configuration YAML")
    parser.add_argument("--val_files_path", type=str, required=True,
                       help="Path to validation dataset parquet file")
    
    return parser.parse_args()

def load_yaml_config(config_path: str) -> Dict[str, Any]:
    """Load configuration from YAML file."""
    with open(config_path, 'r') as f:
        config = yaml.safe_load(f)
    return config

def load_environment_configs_from_parquet(val_files_path: str) -> List[Dict]:
    """Load environment configurations from parquet file."""
    df = pd.read_parquet(val_files_path)
    env_configs = []
    
    for idx, row in df.iterrows():
        extra_info = row.get('extra_info', {})
        config = {
            "env_name": extra_info.get("env_name"),
            "env_config": extra_info.get("env_config", {}),
            "seed": extra_info.get("seed", 42)
        }
        env_configs.append(config)
    
    return env_configs

def setup_wandb(model_name: str, model_config: Dict, inference_config: Dict) -> None:
    """Initialize wandb run."""
    timestamp = datetime.now().strftime("%Y%m%d_%H%M%S")
    run_name = f"{model_name}_inference_{timestamp}"
    
    wandb.init(
        project=inference_config.get('wandb_project', 'vagen-inference'),
        name=run_name,
        config={
            "model_name": model_name,
            "model_config": model_config,
            "inference_config": inference_config
        }
    )

<<<<<<< HEAD
def log_results_to_wandb(results: List[Dict], inference_config: Dict) -> None:
    """Log results to wandb with improved organization."""
    # Log generations table
    val_generations_to_log = inference_config.get('val_generations_to_log_to_wandb', 10)
    maybe_log_val_generations_to_wandb(results, val_generations_to_log, 0)
    
    # Extract metrics and log by example index
    for metric_name in {k for r in results for k in r['metrics'].keys()}:
        values = []
        for i, r in enumerate(results):
            if metric_name in r['metrics'] and isinstance(r['metrics'][metric_name], (int, float)):
                values.append([i, float(r['metrics'][metric_name])])
        
        if not values:
            continue
        
        table = wandb.Table(data=values, columns=["example_idx", "value"])
        wandb.log({
            f"eval/{metric_name}_by_example": wandb.plot.line(
                table, 
                "example_idx", 
                "value",
                title=f"{metric_name} by Example Index"
            )
        })
    
    # Log summary metrics
    summary_metrics = {}
    
    # Basic counts and rates
    summary_metrics['summary/total_examples'] = len(results)
    summary_metrics['summary/num_successful'] = sum(1 for r in results if r['metrics'].get('success', 0) > 0)
    summary_metrics['summary/num_done'] = sum(1 for r in results if r['metrics'].get('done', 0) > 0)
    
    if len(results) > 0:
        summary_metrics['summary/success_rate'] = summary_metrics['summary/num_successful'] / len(results)
        summary_metrics['summary/completion_rate'] = summary_metrics['summary/num_done'] / len(results)
    
    # Calculate means and standard deviations
    metric_values = defaultdict(list)
    for result in results:
        for metric_name, value in result['metrics'].items():
            if isinstance(value, (int, float)):
                metric_values[metric_name].append(float(value))
    
    for metric_name, values in metric_values.items():
        if len(values) > 0:
            summary_metrics[f'summary/{metric_name}_mean'] = np.mean(values)
            if len(values) > 1:
                summary_metrics[f'summary/{metric_name}_std'] = np.std(values)
    
    wandb.log(summary_metrics)
=======
def run_inference_batch(
    service: InferenceRolloutService,
    env_configs: List[Dict],
    batch_size: int,
    max_steps: int
) -> List[Dict]:
    """Run inference on a batch of environments."""
    all_results = []
    
    # Process environments in batches
    for i in range(0, len(env_configs), batch_size):
        batch_configs = env_configs[i:i + batch_size]
        logger.info(f"Processing batch {i//batch_size + 1}/{(len(env_configs) + batch_size - 1)//batch_size}")
        
        # Reset environments for this batch
        service.reset(batch_configs)
        
        # Run inference
        service.run(max_steps=max_steps)
        
        # Get results
        batch_results = service.recording_to_log()
        all_results.extend(batch_results)
        
        # Log batch progress
        if wandb.run:
            wandb.log({
                "batch_progress": (i + batch_size) / len(env_configs) * 100,
                "num_environments_processed": i + len(batch_configs)
            })
    
    return all_results

def log_results_to_wandb(results: List[Dict], global_step: int = 0) -> None:
    """Log results to wandb without any aggregation."""
    # Log raw metrics for each environment
    metrics = log_metrics_by_config_id(results, mode='val')
    wandb.log(metrics)
    
    # Log generation table (unchanged)
    generations_to_log = 10  # You can make this configurable
    maybe_log_val_generations_to_wandb(results, generations_to_log, global_step)
    
    # If you still want some overall summary, just count things
    wandb.log({
        "val/total_environments": len(results),
        "val/num_successful": sum(1 for r in results if r['metrics'].get('success', 0) > 0),
        "val/num_done": sum(1 for r in results if r['metrics'].get('done', 0) > 0),
    })

>>>>>>> 49fb248f

def main():
    """Main entry point for inference."""
    args = parse_args()
    
    # Load configurations
    inference_config = load_yaml_config(args.inference_config_path)
    model_config = load_yaml_config(args.model_config_path)
    
    # Setup logging
    logging.basicConfig(
        level=logging.INFO if not inference_config.get('debug', False) else logging.DEBUG,
        format='%(asctime)s - %(name)s - %(levelname)s - %(message)s'
    )
    
    logger.info("Starting inference pipeline")
    
    # Load environment configurations
    env_configs = load_environment_configs_from_parquet(args.val_files_path)
    logger.info(f"Loaded {len(env_configs)} environment configurations")
    
    # Process each model
    models = model_config.get('models', {})
    for model_name, model_cfg in models.items():
        logger.info(f"Running inference for model: {model_name}")
<<<<<<< HEAD
        
        # Setup wandb for this model
        if inference_config.get('use_wandb', True):
            setup_wandb(model_name, model_cfg, inference_config)
        
=======
        
        # Setup wandb for this model
        if inference_config.get('use_wandb', True):
            setup_wandb(model_name, model_cfg, inference_config)
        
>>>>>>> 49fb248f
        try:
            # Create model interface
            model_interface = ModelFactory.create(model_cfg)
            
<<<<<<< HEAD
            # Create inference service with all config parameters
=======
            # Create inference service
>>>>>>> 49fb248f
            service = InferenceRolloutService(
                config=inference_config,
                model_interface=model_interface,
                base_url=inference_config.get('server_url', 'http://localhost:5000'),
                timeout=inference_config.get('server_timeout', 600),
                max_workers=inference_config.get('server_max_workers', 48),
                split=inference_config.get('split', 'test'),
                debug=inference_config.get('debug', False)
            )
            
<<<<<<< HEAD
            # Reset environments and run inference
            service.reset(env_configs)
            service.run(max_steps=inference_config.get('max_steps', 10))
            results = service.recording_to_log()
            
            # Log results to wandb
            if inference_config.get('use_wandb', True):
                log_results_to_wandb(results, inference_config)
            
            # Print summary
=======
            # Run inference
            results = run_inference_batch(
                service=service,
                env_configs=env_configs,
                batch_size=inference_config.get('batch_size', 32),
                max_steps=inference_config.get('max_steps', 10)
            )
            
            # Log results to wandb
            if inference_config.get('use_wandb', True):
                log_results_to_wandb(results, global_step=0)
            
            # Print summary (no saving to disk)
>>>>>>> 49fb248f
            print(f"\n===== Results for {model_name} =====")
            print(f"Total environments: {len(results)}")
            
            success_count = sum(1 for r in results if r['metrics'].get('success', 0) > 0)
            done_count = sum(1 for r in results if r['metrics'].get('done', 0) > 0)
            
            print(f"Successful: {success_count}")
            print(f"Completed: {done_count}")
            
            # Print individual results
            print("\nIndividual results:")
            for i, result in enumerate(results):
                print(f"Environment {i}: score={result['metrics'].get('score', 0)}, done={result['metrics'].get('done', 0)}, steps={result['metrics'].get('step', 0)}")
            
        except Exception as e:
            logger.error(f"Error during inference for model {model_name}: {str(e)}")
            raise
        
        finally:
            # Cleanup
            if 'service' in locals():
                service.close()
            
            # Finish wandb run
            if wandb.run:
                wandb.finish()
    
    logger.info("Inference pipeline completed")

if __name__ == "__main__":
    main()<|MERGE_RESOLUTION|>--- conflicted
+++ resolved
@@ -5,11 +5,10 @@
 import argparse
 import logging
 import yaml
-<<<<<<< HEAD
-=======
-import json
->>>>>>> 49fb248f
 import wandb
+import pandas as pd
+import numpy as np
+from datetime import datetime
 import pandas as pd
 import numpy as np
 from datetime import datetime
@@ -18,17 +17,13 @@
 
 from vagen.mllm_agent.model_interface.factory_model import ModelFactory
 from vagen.mllm_agent.inference_rollout.inference_rollout_service import InferenceRolloutService
-<<<<<<< HEAD
 from vagen.inference.utils.logging import maybe_log_val_generations_to_wandb
-=======
-from vagen.inference.utils.metrics import calculate_aggregate_metrics
-from vagen.inference.utils.logging import maybe_log_val_generations_to_wandb, log_metrics_by_config_id
->>>>>>> 49fb248f
 
 logger = logging.getLogger(__name__)
 
 def parse_args():
     """Parse command line arguments."""
+    parser = argparse.ArgumentParser(description="Run inference with models")
     parser = argparse.ArgumentParser(description="Run inference with models")
     
     parser.add_argument("--inference_config_path", type=str, required=True,
@@ -77,7 +72,6 @@
         }
     )
 
-<<<<<<< HEAD
 def log_results_to_wandb(results: List[Dict], inference_config: Dict) -> None:
     """Log results to wandb with improved organization."""
     # Log generations table
@@ -130,60 +124,9 @@
                 summary_metrics[f'summary/{metric_name}_std'] = np.std(values)
     
     wandb.log(summary_metrics)
-=======
-def run_inference_batch(
-    service: InferenceRolloutService,
-    env_configs: List[Dict],
-    batch_size: int,
-    max_steps: int
-) -> List[Dict]:
-    """Run inference on a batch of environments."""
-    all_results = []
-    
-    # Process environments in batches
-    for i in range(0, len(env_configs), batch_size):
-        batch_configs = env_configs[i:i + batch_size]
-        logger.info(f"Processing batch {i//batch_size + 1}/{(len(env_configs) + batch_size - 1)//batch_size}")
-        
-        # Reset environments for this batch
-        service.reset(batch_configs)
-        
-        # Run inference
-        service.run(max_steps=max_steps)
-        
-        # Get results
-        batch_results = service.recording_to_log()
-        all_results.extend(batch_results)
-        
-        # Log batch progress
-        if wandb.run:
-            wandb.log({
-                "batch_progress": (i + batch_size) / len(env_configs) * 100,
-                "num_environments_processed": i + len(batch_configs)
-            })
-    
-    return all_results
-
-def log_results_to_wandb(results: List[Dict], global_step: int = 0) -> None:
-    """Log results to wandb without any aggregation."""
-    # Log raw metrics for each environment
-    metrics = log_metrics_by_config_id(results, mode='val')
-    wandb.log(metrics)
-    
-    # Log generation table (unchanged)
-    generations_to_log = 10  # You can make this configurable
-    maybe_log_val_generations_to_wandb(results, generations_to_log, global_step)
-    
-    # If you still want some overall summary, just count things
-    wandb.log({
-        "val/total_environments": len(results),
-        "val/num_successful": sum(1 for r in results if r['metrics'].get('success', 0) > 0),
-        "val/num_done": sum(1 for r in results if r['metrics'].get('done', 0) > 0),
-    })
-
->>>>>>> 49fb248f
 
 def main():
+    """Main entry point for inference."""
     """Main entry point for inference."""
     args = parse_args()
     
@@ -198,37 +141,29 @@
     )
     
     logger.info("Starting inference pipeline")
-    
+    logger.info("Starting inference pipeline")
+    
+    # Load environment configurations
+    env_configs = load_environment_configs_from_parquet(args.val_files_path)
     # Load environment configurations
     env_configs = load_environment_configs_from_parquet(args.val_files_path)
     logger.info(f"Loaded {len(env_configs)} environment configurations")
     
+    # Process each model
     # Process each model
     models = model_config.get('models', {})
     for model_name, model_cfg in models.items():
         logger.info(f"Running inference for model: {model_name}")
-<<<<<<< HEAD
         
         # Setup wandb for this model
         if inference_config.get('use_wandb', True):
             setup_wandb(model_name, model_cfg, inference_config)
         
-=======
-        
-        # Setup wandb for this model
-        if inference_config.get('use_wandb', True):
-            setup_wandb(model_name, model_cfg, inference_config)
-        
->>>>>>> 49fb248f
         try:
             # Create model interface
             model_interface = ModelFactory.create(model_cfg)
             
-<<<<<<< HEAD
             # Create inference service with all config parameters
-=======
-            # Create inference service
->>>>>>> 49fb248f
             service = InferenceRolloutService(
                 config=inference_config,
                 model_interface=model_interface,
@@ -239,32 +174,17 @@
                 debug=inference_config.get('debug', False)
             )
             
-<<<<<<< HEAD
             # Reset environments and run inference
             service.reset(env_configs)
             service.run(max_steps=inference_config.get('max_steps', 10))
             results = service.recording_to_log()
             
             # Log results to wandb
+            # Log results to wandb
             if inference_config.get('use_wandb', True):
                 log_results_to_wandb(results, inference_config)
             
             # Print summary
-=======
-            # Run inference
-            results = run_inference_batch(
-                service=service,
-                env_configs=env_configs,
-                batch_size=inference_config.get('batch_size', 32),
-                max_steps=inference_config.get('max_steps', 10)
-            )
-            
-            # Log results to wandb
-            if inference_config.get('use_wandb', True):
-                log_results_to_wandb(results, global_step=0)
-            
-            # Print summary (no saving to disk)
->>>>>>> 49fb248f
             print(f"\n===== Results for {model_name} =====")
             print(f"Total environments: {len(results)}")
             
